--- conflicted
+++ resolved
@@ -1,10 +1,6 @@
 # flake8: noqa: F401
 
-<<<<<<< HEAD
-from . import alpha, denoise, masks, utils, vine, warp
-=======
-from . import alpha, masks, warp
->>>>>>> 6ac2c9e9
+from . import alpha, denoise, masks, vine, warp
 
 from .alpha import *
 from .denoise import *
